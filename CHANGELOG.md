--- conflicted
+++ resolved
@@ -1,4 +1,4 @@
-<<<<<<< HEAD
+
 # cuSignal 0.18.0 (Date TBD)
 
 ## New Features
@@ -7,10 +7,8 @@
 
 ## Bug Fixes
 
-# cuSignal 0.17.0 (Date TBD)
-=======
+
 # cuSignal 0.17.0 (10 Dec 2020)
->>>>>>> 44e57f5b
 
 ## New Features
 - PR #241 - Add inverse_complex_cepstrum and minimum_phase to acoustics module
