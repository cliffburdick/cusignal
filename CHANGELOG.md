# cuSignal 0.14 (Date TBD)

## New Features
- PR #43 - Add pytest-benchmarks tests
<<<<<<< HEAD
- PR #48 - Addition of decimate for FIR ftypes
=======
- PR #49 - Add CuPy Module for convolve2d and correlate2d
>>>>>>> 3578fcfc

## Improvements
- PR #40 - Ability to specify time/freq domain for resample.
- PR #45 - Refactor `_signaltools.py` to use new Numba/CuPy framework

## Bug Fixes
- PR #44 - Fix issues in pytests 

# cuSignal 0.13 (31 Mar 2020)

## New Features
- PR #6 - Added Simple WFM Demodulation, Jupyter Notebook with SoapySDR integration
- PR #17 - Add conda recipe and gpuCI scripts
- PR #22 - Addition of real and complex cepstrum for speech/acoustic signal processing
- PR #25 - Raw CuPy Module for upfirdn

## Improvements
- PR #5 - Update cuSignal install directions for Windows OS.
- PR #9 - Update cuSignal documentation and Conda install ymls to better support Jetson Devices and prune dependencies
- PR #11 - Update cuSignal structure to match other RAPIDS projects
- PR #20 - Updated conda environment and README file
- PR #26 - Cache raw CuPy kernels in upfirdn
- PR #28 - Add use_numba documentation in upfirdn and resample_poly; remove int support
- PR #29 - Fix typos in README
- PR #30 - Add Apache 2.0 license header to acoustics.py
- PR #31 - Adding stream support and additional data types to upfirdn
- PR #32 - Enable filter coefficient reuse across multiple calls to resample_poly and performance bug fixes
- PR #34 - Implement CuPy kernels as module object and templating
- PR #35 - Make upfirdn's kernel caching more generic; support 2D
- PR #36 - Set default upfirdn/resample_poly behavior to use Raw CuPy CUDA kernel rather than Numba; Doc updates

## Bug Fixes
- PR #4 - Direct method convolution isn't supported in CuPy, defaulting to NumPy [Examine in future for performance]
- PR #33 - Removes the conda test phase
- PR #37 - Fix docs to include all cuSignal modules
- PR #38 - Fix version in docs configuration

# cuSignal 0.1 (04 Nov 2019)

## New Features

Initial commit of cuSignal featuring support for:

* **Convolution**
  * convolve - all methods other than direct
  * correlate - all methods other than direct
  * convolve2d
  * correlate2d
  * fftconvolve
  * choose_conv_method
* **B-splines**
  * cubic
  * quadratic
  * gauss_spline
* **Filtering**
  * wiener
  * lfiltic
  * hilbert
  * hilbert2
  * resample
  * resample_poly
  * upfirdn
* **Filter Design**
  * bilinear_zpk
  * firwin
  * iirfilter
  * cmplx_sort
* **Waveforms**
  * chirp
  * gausspulse
  * max_len_seq
  * square
* **Window Functions**
  * get_window
  * barthann
  * bartlett
  * blackman
  * blackmanharris
  * bohman
  * boxcar
  * chebwin
  * cosine
  * exponential
  * flattop
  * gaussian
  * general_cosine
  * general_gaussian
  * general_hamming
  * hamming
  * hann
  * kaiser
  * nuttall
  * triang
  * tukey
* **Wavelets**
  * morlet
  * ricker
  * cwt
* **Peak Finding**
  * argrelmin
  * argrelmax
  * rgrelextrema
* **Spectral Analysis**
  * periodogram
  * welch
  * csd
  * coherence
  * spectrogram
  * vectorstrength
  * stft
  * lombscargle
* **Extensions of Scipy Signal**
  * freq_shift - Frequency shift signal<|MERGE_RESOLUTION|>--- conflicted
+++ resolved
@@ -2,11 +2,8 @@
 
 ## New Features
 - PR #43 - Add pytest-benchmarks tests
-<<<<<<< HEAD
 - PR #48 - Addition of decimate for FIR ftypes
-=======
 - PR #49 - Add CuPy Module for convolve2d and correlate2d
->>>>>>> 3578fcfc
 
 ## Improvements
 - PR #40 - Ability to specify time/freq domain for resample.
