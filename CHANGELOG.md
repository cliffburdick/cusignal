# cuSignal 0.14 (Date TBD)

## New Features
- PR #43 - Add pytest-benchmarks tests
- PR #48 - Addition of decimate for FIR ftypes
- PR #49 - Add CuPy Module for convolve2d and correlate2d
- PR #51 - Add CuPy Module for lombscargle, along with tests/benchmarks
- PR #62 - Add CuPy Module for 1d convolve and correlate, along with tests/benchmarks
- PR #66 - Add CuPy Module for 2d upfirdn, along with tests/benchmarks
- PR #73 - Local gpuCI build script
- PR #75 - Add accelerated `lfilter` method.
- PR #82 - Implement `autosync` to synchronize raw kernels by default

## Improvements
- PR #40 - Ability to specify time/freq domain for resample.
- PR #45 - Refactor `_signaltools.py` to use new Numba/CuPy framework
- PR #50 - Update README to reorganize install instructions
- PR #55 - Update notebooks to use timeit instead of time
- PR #56 - Ability to precompile select Numba/CuPy kernel on import
- PR #60 - Updated decimate function to use an existing FIR window
- PR #61 - Fix link in README
- PR #65 - Added deprecation warning for Numba kernels
- PR #67 - cuSignal code refactor and documentation update
- PR #71 - README spelling and conda install fixes
- PR #78 - Ported lfilter to CuPy Raw Kernel (only 1D functional)
- PR #83 - Implement code refactor
- PR #87 - Update lfilter documentation to clarifiy single-threaded perf
<<<<<<< HEAD
- PR #89 - Include data types in tests and benchmarks
=======
- PR #95 - Add `.gitattributes` to remove notebooks from GitHub stats
>>>>>>> 25072033

## Bug Fixes
- PR #44 - Fix issues in pytests 
- PR #52 - Mirror API change in Numba 0.49
- PR #70 - Typo fix in docs api.rst that broke build

# cuSignal 0.13 (31 Mar 2020)

## New Features
- PR #6 - Added Simple WFM Demodulation, Jupyter Notebook with SoapySDR integration
- PR #17 - Add conda recipe and gpuCI scripts
- PR #22 - Addition of real and complex cepstrum for speech/acoustic signal processing
- PR #25 - Raw CuPy Module for upfirdn

## Improvements
- PR #5 - Update cuSignal install directions for Windows OS.
- PR #9 - Update cuSignal documentation and Conda install ymls to better support Jetson Devices and prune dependencies
- PR #11 - Update cuSignal structure to match other RAPIDS projects
- PR #20 - Updated conda environment and README file
- PR #26 - Cache raw CuPy kernels in upfirdn
- PR #28 - Add use_numba documentation in upfirdn and resample_poly; remove int support
- PR #29 - Fix typos in README
- PR #30 - Add Apache 2.0 license header to acoustics.py
- PR #31 - Adding stream support and additional data types to upfirdn
- PR #32 - Enable filter coefficient reuse across multiple calls to resample_poly and performance bug fixes
- PR #34 - Implement CuPy kernels as module object and templating
- PR #35 - Make upfirdn's kernel caching more generic; support 2D
- PR #36 - Set default upfirdn/resample_poly behavior to use Raw CuPy CUDA kernel rather than Numba; Doc updates

## Bug Fixes
- PR #4 - Direct method convolution isn't supported in CuPy, defaulting to NumPy [Examine in future for performance]
- PR #33 - Removes the conda test phase
- PR #37 - Fix docs to include all cuSignal modules
- PR #38 - Fix version in docs configuration

# cuSignal 0.1 (04 Nov 2019)

## New Features

Initial commit of cuSignal featuring support for:

* **Convolution**
  * convolve - all methods other than direct
  * correlate - all methods other than direct
  * convolve2d
  * correlate2d
  * fftconvolve
  * choose_conv_method
* **B-splines**
  * cubic
  * quadratic
  * gauss_spline
* **Filtering**
  * wiener
  * lfiltic
  * hilbert
  * hilbert2
  * resample
  * resample_poly
  * upfirdn
* **Filter Design**
  * bilinear_zpk
  * firwin
  * iirfilter
  * cmplx_sort
* **Waveforms**
  * chirp
  * gausspulse
  * max_len_seq
  * square
* **Window Functions**
  * get_window
  * barthann
  * bartlett
  * blackman
  * blackmanharris
  * bohman
  * boxcar
  * chebwin
  * cosine
  * exponential
  * flattop
  * gaussian
  * general_cosine
  * general_gaussian
  * general_hamming
  * hamming
  * hann
  * kaiser
  * nuttall
  * triang
  * tukey
* **Wavelets**
  * morlet
  * ricker
  * cwt
* **Peak Finding**
  * argrelmin
  * argrelmax
  * rgrelextrema
* **Spectral Analysis**
  * periodogram
  * welch
  * csd
  * coherence
  * spectrogram
  * vectorstrength
  * stft
  * lombscargle
* **Extensions of Scipy Signal**
  * freq_shift - Frequency shift signal<|MERGE_RESOLUTION|>--- conflicted
+++ resolved
@@ -25,11 +25,8 @@
 - PR #78 - Ported lfilter to CuPy Raw Kernel (only 1D functional)
 - PR #83 - Implement code refactor
 - PR #87 - Update lfilter documentation to clarifiy single-threaded perf
-<<<<<<< HEAD
 - PR #89 - Include data types in tests and benchmarks
-=======
 - PR #95 - Add `.gitattributes` to remove notebooks from GitHub stats
->>>>>>> 25072033
 
 ## Bug Fixes
 - PR #44 - Fix issues in pytests 
