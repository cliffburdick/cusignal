--- conflicted
+++ resolved
@@ -23,11 +23,8 @@
 - PR #67 - cuSignal code refactor and documentation update
 - PR #71 - README spelling and conda install fixes
 - PR #78 - Ported lfilter to CuPy Raw Kernel (only 1D functional)
-<<<<<<< HEAD
 - PR #84 - Update minimum versions of CuPy and Numba and associated conda envs
-=======
 - PR #87 - Update lfilter documentation to clarifiy single-threaded perf
->>>>>>> 282ef9e6
 
 ## Bug Fixes
 - PR #44 - Fix issues in pytests 
