
# cuSignal 0.15.0 (Date TBD)

## New Features
- PR #119 - Added code of conduct

## Improvements
- PR #112 - Remove Numba kernels
- PR #121 - Add docs build script
- PR #126 - Install dependencies via meta package

## Bug Fixes
- PR #116 - Fix stream usage on CuPy raw kernels
<<<<<<< HEAD
- PR #124 - Remove cp_stream and autosync
=======
- PR #127 - Fix selected documentation formatting errors

>>>>>>> 9aa2850d

# cuSignal 0.14 (03 Jun 2020)

## New Features
- PR #43 - Add pytest-benchmarks tests
- PR #48 - Addition of decimate for FIR ftypes
- PR #49 - Add CuPy Module for convolve2d and correlate2d
- PR #51 - Add CuPy Module for lombscargle, along with tests/benchmarks
- PR #62 - Add CuPy Module for 1d convolve and correlate, along with tests/benchmarks
- PR #66 - Add CuPy Module for 2d upfirdn, along with tests/benchmarks
- PR #73 - Local gpuCI build script
- PR #75 - Add accelerated `lfilter` method.
- PR #82 - Implement `autosync` to synchronize raw kernels by default
- PR #99 - Implement `sosfilt` as an alternative to `lfilter`

## Improvements
- PR #40 - Ability to specify time/freq domain for resample.
- PR #45 - Refactor `_signaltools.py` to use new Numba/CuPy framework
- PR #50 - Update README to reorganize install instructions
- PR #55 - Update notebooks to use timeit instead of time
- PR #56 - Ability to precompile select Numba/CuPy kernel on import
- PR #60 - Updated decimate function to use an existing FIR window
- PR #61 - Fix link in README
- PR #65 - Added deprecation warning for Numba kernels
- PR #67 - cuSignal code refactor and documentation update
- PR #71 - README spelling and conda install fixes
- PR #78 - Ported lfilter to CuPy Raw Kernel (only 1D functional)
- PR #83 - Implement code refactor
- PR #84 - Update minimum versions of CuPy and Numba and associated conda envs
- PR #87 - Update lfilter documentation to clarifiy single-threaded perf
- PR #89 - Include data types in tests and benchmarks
- PR #95 - Add `.gitattributes` to remove notebooks from GitHub stats
- PR #97 - Add pytest-benchmark to conda ymls and update conda env name
- PR #98 - Update documentation to show pytest-benchmark usage and link to API docs
- PR #103 - Update notebooks to match new code structure
- PR #110 - Update README for 0.14 release

## Bug Fixes
- PR #44 - Fix issues in pytests 
- PR #52 - Mirror API change in Numba 0.49
- PR #70 - Typo fix in docs api.rst that broke build
- PR #93 - Remove `lfilter` due to poor performance in real-time applications
- PR #96 - Move data type check to `_populate_kernel_cache`
- PR #104 - Fix flake8 errors

# cuSignal 0.13 (31 Mar 2020)

## New Features
- PR #6 - Added Simple WFM Demodulation, Jupyter Notebook with SoapySDR integration
- PR #17 - Add conda recipe and gpuCI scripts
- PR #22 - Addition of real and complex cepstrum for speech/acoustic signal processing
- PR #25 - Raw CuPy Module for upfirdn

## Improvements
- PR #5 - Update cuSignal install directions for Windows OS.
- PR #9 - Update cuSignal documentation and Conda install ymls to better support Jetson Devices and prune dependencies
- PR #11 - Update cuSignal structure to match other RAPIDS projects
- PR #20 - Updated conda environment and README file
- PR #26 - Cache raw CuPy kernels in upfirdn
- PR #28 - Add use_numba documentation in upfirdn and resample_poly; remove int support
- PR #29 - Fix typos in README
- PR #30 - Add Apache 2.0 license header to acoustics.py
- PR #31 - Adding stream support and additional data types to upfirdn
- PR #32 - Enable filter coefficient reuse across multiple calls to resample_poly and performance bug fixes
- PR #34 - Implement CuPy kernels as module object and templating
- PR #35 - Make upfirdn's kernel caching more generic; support 2D
- PR #36 - Set default upfirdn/resample_poly behavior to use Raw CuPy CUDA kernel rather than Numba; Doc updates

## Bug Fixes
- PR #4 - Direct method convolution isn't supported in CuPy, defaulting to NumPy [Examine in future for performance]
- PR #33 - Removes the conda test phase
- PR #37 - Fix docs to include all cuSignal modules
- PR #38 - Fix version in docs configuration

# cuSignal 0.1 (04 Nov 2019)

## New Features

Initial commit of cuSignal featuring support for:

* **Convolution**
  * convolve - all methods other than direct
  * correlate - all methods other than direct
  * convolve2d
  * correlate2d
  * fftconvolve
  * choose_conv_method
* **B-splines**
  * cubic
  * quadratic
  * gauss_spline
* **Filtering**
  * wiener
  * lfiltic
  * hilbert
  * hilbert2
  * resample
  * resample_poly
  * upfirdn
* **Filter Design**
  * bilinear_zpk
  * firwin
  * iirfilter
  * cmplx_sort
* **Waveforms**
  * chirp
  * gausspulse
  * max_len_seq
  * square
* **Window Functions**
  * get_window
  * barthann
  * bartlett
  * blackman
  * blackmanharris
  * bohman
  * boxcar
  * chebwin
  * cosine
  * exponential
  * flattop
  * gaussian
  * general_cosine
  * general_gaussian
  * general_hamming
  * hamming
  * hann
  * kaiser
  * nuttall
  * triang
  * tukey
* **Wavelets**
  * morlet
  * ricker
  * cwt
* **Peak Finding**
  * argrelmin
  * argrelmax
  * rgrelextrema
* **Spectral Analysis**
  * periodogram
  * welch
  * csd
  * coherence
  * spectrogram
  * vectorstrength
  * stft
  * lombscargle
* **Extensions of Scipy Signal**
  * freq_shift - Frequency shift signal<|MERGE_RESOLUTION|>--- conflicted
+++ resolved
@@ -11,12 +11,9 @@
 
 ## Bug Fixes
 - PR #116 - Fix stream usage on CuPy raw kernels
-<<<<<<< HEAD
 - PR #124 - Remove cp_stream and autosync
-=======
 - PR #127 - Fix selected documentation formatting errors
 
->>>>>>> 9aa2850d
 
 # cuSignal 0.14 (03 Jun 2020)
 
