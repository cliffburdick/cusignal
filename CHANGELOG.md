--- conflicted
+++ resolved
@@ -8,11 +8,8 @@
 ## Improvements
 - PR #40 - Ability to specify time/freq domain for resample.
 - PR #45 - Refactor `_signaltools.py` to use new Numba/CuPy framework
-<<<<<<< HEAD
-- PR #54 - Update notebooks to use timeit instead of time
-=======
 - PR #50 - Update README to reorganize install instructions
->>>>>>> 96fb8960
+- PR #55 - Update notebooks to use timeit instead of time
 
 ## Bug Fixes
 - PR #44 - Fix issues in pytests 
