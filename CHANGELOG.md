--- conflicted
+++ resolved
@@ -9,11 +9,8 @@
 - PR #136 - Split reader and writer in IO packages and update docs
 - PR #146 - Add compatibility with Scipy 1.5.0; Default to SciPy > 1.5
 - PR #149 - Update Jetson conda to miniforge, Fix CoC, and Add SciPy Talk
-<<<<<<< HEAD
 - PR #148 - Load fatbin at runtime
-=======
 - PR #69 - Multi-point Kalman Filter
->>>>>>> be74062e
 
 ## Improvements
 - PR #112 - Remove Numba kernels
